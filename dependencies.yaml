dependencies:
  ../tqtc-qtbase:
<<<<<<< HEAD
    ref: 694575a59b5370afc494fbf700eee8db1d1ec091
=======
    ref: ca128e25119c0b259d083567c796bfa67b100a42
>>>>>>> 02f37ef2
    required: true<|MERGE_RESOLUTION|>--- conflicted
+++ resolved
@@ -1,8 +1,4 @@
 dependencies:
   ../tqtc-qtbase:
-<<<<<<< HEAD
-    ref: 694575a59b5370afc494fbf700eee8db1d1ec091
-=======
-    ref: ca128e25119c0b259d083567c796bfa67b100a42
->>>>>>> 02f37ef2
+    ref: 67934c103800bae50c2ec1977758d40fa8e4e507
     required: true