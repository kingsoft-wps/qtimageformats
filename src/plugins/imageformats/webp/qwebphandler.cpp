/****************************************************************************
**
** Copyright (C) 2016 The Qt Company Ltd.
** Contact: https://www.qt.io/licensing/
**
** This file is part of the WebP plugins in the Qt ImageFormats module.
**
** $QT_BEGIN_LICENSE:LGPL$
** Commercial License Usage
** Licensees holding valid commercial Qt licenses may use this file in
** accordance with the commercial license agreement provided with the
** Software or, alternatively, in accordance with the terms contained in
** a written agreement between you and The Qt Company. For licensing terms
** and conditions see https://www.qt.io/terms-conditions. For further
** information use the contact form at https://www.qt.io/contact-us.
**
** GNU Lesser General Public License Usage
** Alternatively, this file may be used under the terms of the GNU Lesser
** General Public License version 3 as published by the Free Software
** Foundation and appearing in the file LICENSE.LGPL3 included in the
** packaging of this file. Please review the following information to
** ensure the GNU Lesser General Public License version 3 requirements
** will be met: https://www.gnu.org/licenses/lgpl-3.0.html.
**
** GNU General Public License Usage
** Alternatively, this file may be used under the terms of the GNU
** General Public License version 2.0 or (at your option) the GNU General
** Public license version 3 or any later version approved by the KDE Free
** Qt Foundation. The licenses are as published by the Free Software
** Foundation and appearing in the file LICENSE.GPL2 and LICENSE.GPL3
** included in the packaging of this file. Please review the following
** information to ensure the GNU General Public License requirements will
** be met: https://www.gnu.org/licenses/gpl-2.0.html and
** https://www.gnu.org/licenses/gpl-3.0.html.
**
** $QT_END_LICENSE$
**
****************************************************************************/

#include "qwebphandler_p.h"
#include "webp/encode.h"
#include <qcolor.h>
#include <qimage.h>
#include <qdebug.h>
#include <qpainter.h>
#include <qvariant.h>

static const int riffHeaderSize = 12; // RIFF_HEADER_SIZE from webp/format_constants.h

QWebpHandler::QWebpHandler() :
    m_lossless(false),
    m_quality(75),
    m_scanState(ScanNotScanned),
<<<<<<< HEAD
    m_loop(0),
    m_frameCount(0),
    m_demuxer(NULL),
    m_composited(NULL)
=======
    m_features()
>>>>>>> 16362da5
{
    memset(&m_iter, 0, sizeof(m_iter));
}

QWebpHandler::~QWebpHandler()
{
    WebPDemuxReleaseIterator(&m_iter);
    WebPDemuxDelete(m_demuxer);
    delete m_composited;
}

bool QWebpHandler::canRead() const
{
    if (m_scanState == ScanNotScanned && !canRead(device()))
        return false;

    if (m_scanState != ScanError) {
        setFormat(QByteArrayLiteral("webp"));
        return true;
    }
    return false;
}

bool QWebpHandler::canRead(QIODevice *device)
{
    if (!device) {
        qWarning("QWebpHandler::canRead() called with no device");
        return false;
    }

    QByteArray header = device->peek(riffHeaderSize);
    return header.startsWith("RIFF") && header.endsWith("WEBP");
}

bool QWebpHandler::ensureScanned() const
{
    if (m_scanState != ScanNotScanned)
        return m_scanState == ScanSuccess;

    m_scanState = ScanError;

    if (device()->isSequential()) {
        qWarning() << "Sequential devices are not supported";
        return false;
    }

    qint64 oldPos = device()->pos();
    device()->seek(0);

    QWebpHandler *that = const_cast<QWebpHandler *>(this);
    QByteArray header = device()->peek(sizeof(WebPBitstreamFeatures));
    if (WebPGetFeatures((const uint8_t*)header.constData(), header.size(), &(that->m_features)) == VP8_STATUS_OK) {
        if (m_features.has_animation) {
            // For animation, we have to read and scan whole file to determine loop count and images count
            device()->seek(oldPos);

            if (that->ensureDemuxer()) {
                that->m_loop = WebPDemuxGetI(m_demuxer, WEBP_FF_LOOP_COUNT);
                that->m_frameCount = WebPDemuxGetI(m_demuxer, WEBP_FF_FRAME_COUNT);
                that->m_bgColor = QColor::fromRgba(QRgb(WebPDemuxGetI(m_demuxer, WEBP_FF_BACKGROUND_COLOR)));

                that->m_composited = new QImage(that->m_features.width, that->m_features.height, QImage::Format_ARGB32);

                // We do not reset device position since we have read in all data
                m_scanState = ScanSuccess;
                return true;
            }
        } else {
            m_scanState = ScanSuccess;
        }
    }

    device()->seek(oldPos);

    return m_scanState == ScanSuccess;
}

bool QWebpHandler::ensureDemuxer()
{
    if (m_demuxer)
        return true;

    m_rawData = device()->readAll();
    m_webpData.bytes = reinterpret_cast<const uint8_t *>(m_rawData.constData());
    m_webpData.size = m_rawData.size();

    m_demuxer = WebPDemux(&m_webpData);
    if (m_demuxer == NULL)
        return false;

    return true;
}

bool QWebpHandler::read(QImage *image)
{
    if (!ensureScanned() || device()->isSequential() || !ensureDemuxer())
        return false;

    if (m_iter.frame_num == 0) {
        // Go to first frame
        if (!WebPDemuxGetFrame(m_demuxer, 1, &m_iter))
            return false;
    } else {
        // Go to next frame
        if (!WebPDemuxNextFrame(&m_iter))
            return false;
    }

    WebPBitstreamFeatures features;
    VP8StatusCode status = WebPGetFeatures(m_iter.fragment.bytes, m_iter.fragment.size, &features);
    if (status != VP8_STATUS_OK)
        return false;

    QImage frame(m_iter.width, m_iter.height, QImage::Format_ARGB32);
    uint8_t *output = frame.bits();
    size_t output_size = frame.byteCount();
#if Q_BYTE_ORDER == Q_LITTLE_ENDIAN
    if (!WebPDecodeBGRAInto(
        reinterpret_cast<const uint8_t*>(m_iter.fragment.bytes), m_iter.fragment.size,
        output, output_size, frame.bytesPerLine()))
#else
    if (!WebPDecodeARGBInto(
        reinterpret_cast<const uint8_t*>(m_iter.fragment.bytes), m_iter.fragment.size,
        output, output_size, frame.bytesPerLine()))
#endif
        return false;

    if (!m_features.has_animation) {
        // Single image
        *image = frame;
    } else {
        // Animation
        QPainter painter(m_composited);
        painter.drawImage(currentImageRect(), frame);

        *image = *m_composited;
    }

    return true;
}

static int pictureWriter(const quint8 *data, size_t data_size, const WebPPicture *const pic)
{
    QIODevice *io = reinterpret_cast<QIODevice*>(pic->custom_ptr);

    return data_size ? ((quint64)(io->write((const char*)data, data_size)) == data_size) : 1;
}

bool QWebpHandler::write(const QImage &image)
{
    if (image.isNull()) {
        qWarning() << "source image is null.";
        return false;
    }

    QImage srcImage = image;
#if Q_BYTE_ORDER == Q_LITTLE_ENDIAN
    if (srcImage.format() != QImage::Format_ARGB32)
        srcImage = srcImage.convertToFormat(QImage::Format_ARGB32);
#else /* Q_BIG_ENDIAN */
    if (srcImage.format() != QImage::Format_RGBA8888)
        srcImage = srcImage.convertToFormat(QImage::Format_RGBA8888);
#endif

    WebPPicture picture;
    WebPConfig config;

    if (!WebPPictureInit(&picture) || !WebPConfigInit(&config)) {
        qWarning() << "failed to init webp picture and config";
        return false;
    }

    picture.width = srcImage.width();
    picture.height = srcImage.height();
    picture.use_argb = 1;
#if Q_BYTE_ORDER == Q_LITTLE_ENDIAN
    if (!WebPPictureImportBGRA(&picture, srcImage.bits(), srcImage.bytesPerLine())) {
#else /* Q_BIG_ENDIAN */
    if (!WebPPictureImportRGBA(&picture, srcImage.bits(), srcImage.bytesPerLine())) {
#endif
        qWarning() << "failed to import image data to webp picture.";

        WebPPictureFree(&picture);
        return false;
    }

    config.lossless = m_lossless;
    config.quality = m_quality;
    picture.writer = pictureWriter;
    picture.custom_ptr = device();

    if (!WebPEncode(&config, &picture)) {
        qWarning() << "failed to encode webp picture, error code: " << picture.error_code;
        WebPPictureFree(&picture);
        return false;
    }

    WebPPictureFree(&picture);

    return true;
}

QVariant QWebpHandler::option(ImageOption option) const
{
    if (!supportsOption(option) || !ensureScanned())
        return QVariant();

    switch (option) {
    case Quality:
        return m_quality;
    case Size:
        return QSize(m_features.width, m_features.height);
    case Animation:
        return m_features.has_animation;
    case BackgroundColor:
        return m_bgColor;
    default:
        return QVariant();
    }
}

void QWebpHandler::setOption(ImageOption option, const QVariant &value)
{
    switch (option) {
    case Quality:
        m_quality = qBound(0, value.toInt(), 100);
        m_lossless = (m_quality >= 100);
        return;
    default:
        break;
    }
    return QImageIOHandler::setOption(option, value);
}

bool QWebpHandler::supportsOption(ImageOption option) const
{
    return option == Quality
        || option == Size
        || option == Animation
        || option == BackgroundColor;
}

QByteArray QWebpHandler::name() const
{
    return QByteArrayLiteral("webp");
}

int QWebpHandler::imageCount() const
{
    if (!ensureScanned())
        return 0;

    if (!m_features.has_animation)
        return 1;

    return m_frameCount;
}

int QWebpHandler::currentImageNumber() const
{
    if (!ensureScanned() || !m_features.has_animation)
        return 0;

    // Frame number in WebP starts from 1
    return m_iter.frame_num - 1;
}

QRect QWebpHandler::currentImageRect() const
{
    if (!ensureScanned())
        return QRect();

    return QRect(m_iter.x_offset, m_iter.y_offset, m_iter.width, m_iter.height);
}

int QWebpHandler::loopCount() const
{
    if (!ensureScanned() || !m_features.has_animation)
        return 0;

    // Loop count in WebP starts from 0
    return m_loop - 1;
}

int QWebpHandler::nextImageDelay() const
{
    if (!ensureScanned() || !m_features.has_animation)
        return 0;

    return m_iter.duration;
}<|MERGE_RESOLUTION|>--- conflicted
+++ resolved
@@ -51,14 +51,11 @@
     m_lossless(false),
     m_quality(75),
     m_scanState(ScanNotScanned),
-<<<<<<< HEAD
+    m_features(),
     m_loop(0),
     m_frameCount(0),
     m_demuxer(NULL),
     m_composited(NULL)
-=======
-    m_features()
->>>>>>> 16362da5
 {
     memset(&m_iter, 0, sizeof(m_iter));
 }
