# Module dependencies.
# Every module that is required to build this module should have one entry.
# Each of the module version specifiers can take one of the following values:
#   - A specific Git revision.
#   - any git symbolic ref resolvable from the module's repository (e.g. "refs/heads/master" to track master branch)
#   - an empty string to use the same branch under test (dependencies will become "refs/heads/master" if we are in the master branch)
#
%dependencies = (
<<<<<<< HEAD
        "qtbase" => "refs/heads/dev",
=======
        "qtbase" => "",
>>>>>>> 2e0e26d0
);<|MERGE_RESOLUTION|>--- conflicted
+++ resolved
@@ -6,9 +6,5 @@
 #   - an empty string to use the same branch under test (dependencies will become "refs/heads/master" if we are in the master branch)
 #
 %dependencies = (
-<<<<<<< HEAD
-        "qtbase" => "refs/heads/dev",
-=======
         "qtbase" => "",
->>>>>>> 2e0e26d0
 );